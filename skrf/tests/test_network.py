--- conflicted
+++ resolved
@@ -430,7 +430,6 @@
         self.assertTrue(b.is_lossless(), 'This unmatched power divider is lossless.')
         return
 
-<<<<<<< HEAD
     def test_noise(self):
         a = rf.Network(os.path.join(self.test_dir,'ntwk_noise.s2p'))
 
@@ -480,7 +479,6 @@
 
         return
 
-=======
     def test_s_active(self):
         '''
         Test the active s-parameters of a 2-ports network
@@ -509,7 +507,6 @@
         npy.testing.assert_array_almost_equal(self.ntwk1.vswr_active([1, 0])[:,0], vswr_ref[:,0,0])
         # vswr_act should be equal to vswr22 if a = [0,1]
         npy.testing.assert_array_almost_equal(self.ntwk1.vswr_active([0, 1])[:,1], vswr_ref[:,1,1])
->>>>>>> eccad6f7
 
 suite = unittest.TestLoader().loadTestsFromTestCase(NetworkTestCase)
 unittest.TextTestRunner(verbosity=2).run(suite)