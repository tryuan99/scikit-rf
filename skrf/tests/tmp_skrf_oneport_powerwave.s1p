! Touchstone file exported from HFSS Original with power definition
! Design: HFSSDesign1
! Project:
! Setup: Setup1
! Solution: Sweep1
! Variables:
! XX = 3
! YY = 1
!Data is not renormalized
!
! Created with skrf (http://scikit-rf.org).
<<<<<<< HEAD
!Data is not renormalized
=======
! Data is not renormalized
! S-parameter uses the power definition
>>>>>>> a4f21e19
# GHz S RI R
! Port[1] = 1
!freq ReS11 ImS11
29.5 -0.35405022547854376 -0.25487435607686554
! Port Impedance 30.00000000000000 -10.00000000000000 
37.0 -0.24739933815826692 0.6386340944068366
! Port Impedance 20.00000000000000 10.00000000000000 <|MERGE_RESOLUTION|>--- conflicted
+++ resolved
@@ -9,12 +9,8 @@
 !Data is not renormalized
 !
 ! Created with skrf (http://scikit-rf.org).
-<<<<<<< HEAD
-!Data is not renormalized
-=======
 ! Data is not renormalized
 ! S-parameter uses the power definition
->>>>>>> a4f21e19
 # GHz S RI R
 ! Port[1] = 1
 !freq ReS11 ImS11
