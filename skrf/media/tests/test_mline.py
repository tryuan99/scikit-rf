--- conflicted
+++ resolved
@@ -6,8 +6,6 @@
 from skrf.media import MLine
 from skrf.frequency import Frequency
 import skrf as rf
-<<<<<<< HEAD
-from numpy.testing import run_module_suite
 
 try:
     from matplotlib import pyplot as plt
@@ -15,10 +13,6 @@
 except ImportError:
     pass
 
-=======
-from matplotlib import pyplot as plt
-rf.stylely()
->>>>>>> 097a64f6
 
 
 class MLineTestCase(unittest.TestCase):
