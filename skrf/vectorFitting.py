--- conflicted
+++ resolved
@@ -7,7 +7,6 @@
 from typing import TYPE_CHECKING, Any
 
 import numpy as np
-from scipy.signal import find_peaks
 
 try:
     from matplotlib.ticker import EngFormatter
@@ -295,8 +294,7 @@
                 max_cond = np.amax(self.history_cond_A)
                 max_deficiency = np.amax(self.history_rank_deficiency)
                 if max_cond > 1e10:
-                    hint_illcond = ("\nHint: the linear system was ill-conditioned "
-                        f"(max. condition number was {max_cond}).")
+                    hint_illcond = f'\nHint: the linear system was ill-conditioned (max. condition number was {max_cond}).'
                 else:
                     hint_illcond = ''
                 if max_deficiency < 0:
@@ -901,20 +899,14 @@
         logging.info(f'Condition number of coefficient matrix = {int(np.linalg.cond(A))}')
 
         # solve least squares and obtain results as stack of real part vector and imaginary part vector
-        x, _, rank, singular_vals = np.linalg.lstsq(np.vstack((A.real, A.imag)),
-                                                            np.hstack((freq_responses.real, freq_responses.imag)).T,
+        x, residuals, rank, singular_vals = np.linalg.lstsq(np.vstack((A.real, A.imag)),
+                                                            np.hstack((freq_responses.real, freq_responses.imag)).transpose(),
                                                             rcond=None)
 
-<<<<<<< HEAD
         # extract residues from solution vector and align them with poles to get matching pole-residue pairs
         residues = np.empty((len(freq_responses), len(poles)), dtype=complex)
         residues[:, idx_poles_real] = np.transpose(x[idx_res_real])
         residues[:, idx_poles_complex] = np.transpose(x[idx_res_complex_re] + 1j * x[idx_res_complex_im])
-=======
-        # align poles and residues arrays to get matching pole-residue pairs
-        poles = np.concatenate((poles[idx_poles_real], poles[idx_poles_complex]))
-        residues = np.concatenate((x[idx_res_real], x[idx_res_complex_re] + 1j * x[idx_res_complex_im]), axis=0).T
->>>>>>> 8eb05f98
 
         # extract constant and proportional coefficient, if available
         if fit_constant:
